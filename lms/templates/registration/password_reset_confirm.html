--- conflicted
+++ resolved
@@ -35,31 +35,11 @@
 
 {% block bodyclass %}view-passwordreset{% endblock %}
 
-<<<<<<< HEAD
-<body class="view-passwordreset">
-
-<header class="global">
-  <nav>
-    <h1 class="logo">
-      <a href="{{MKTG_URL_ROOT}}">
-          <img src="{% static 'images/stanford-S-logo.png' %}" height="35" alt="Home Page" />
-      </a>
-    </h1>
-  </nav>
-</header>
-
-<section class="content-wrapper">
-  <section class="passwordreset container">
-    <section class="introduction">
-      <header>
-        <h1>
-=======
 {% block body %}
   <section class="introduction">
     <header>
       <h1 class="title">
         <span class="title-super">
->>>>>>> 04595a7b
           {% blocktrans with platform_name=platform_name %}
           Reset Your {{ platform_name }} Password
           {% endblocktrans %}
