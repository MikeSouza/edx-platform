<%! from django.utils.translation import ugettext as _ %>
<form class="rubric-template" id="inputtype_${id}" xmlns="http://www.w3.org/1999/html">
<<<<<<< HEAD
    <div class="visibility-control visibility-control-rubric">
        <div class="inner">
        </div>
        <span class="section-header section-header-rubric">Rubric</span>
    </div>
    <p>Select the criteria you feel best represents this submission in each category.</p>
=======
    <h3>${_("Rubric")}</h3>
    <p>${_("Select the criteria you feel best represents this submission in each category.")}</p>
>>>>>>> edc62ff6
    <div class="rubric">
        % for i in range(len(categories)):
        <% category = categories[i] %>
            <span class="rubric-category">${category['description']}</span>
            <ul class="rubric-list">
                % for j in range(len(category['options'])):
                <% option = category['options'][j] %>
                    %if option['selected']:
                        <li class="selected-grade rubric-list-item">
                    %else:
                        <li class="rubric-list-item">
                    % endif
                    <label class="rubric-label" for="score-${i}-${j}">
                        <span class="wrapper-score-selection"><input type="radio" class="score-selection" data-category="${i}" name="score-selection-${i}" id="score-${i}-${j}" value="${option['points']}"/></span>
                        <span class="wrappable"> ${option['points']} points : ${option['text']}</span>
                    </label>
                    </li>
                % endfor
            </ul>
        % endfor
    </div>
</form><|MERGE_RESOLUTION|>--- conflicted
+++ resolved
@@ -1,16 +1,11 @@
 <%! from django.utils.translation import ugettext as _ %>
 <form class="rubric-template" id="inputtype_${id}" xmlns="http://www.w3.org/1999/html">
-<<<<<<< HEAD
     <div class="visibility-control visibility-control-rubric">
         <div class="inner">
         </div>
-        <span class="section-header section-header-rubric">Rubric</span>
+        <span class="section-header section-header-rubric">${_("Rubric")}</span>
     </div>
     <p>Select the criteria you feel best represents this submission in each category.</p>
-=======
-    <h3>${_("Rubric")}</h3>
-    <p>${_("Select the criteria you feel best represents this submission in each category.")}</p>
->>>>>>> edc62ff6
     <div class="rubric">
         % for i in range(len(categories)):
         <% category = categories[i] %>
